--- conflicted
+++ resolved
@@ -94,9 +94,6 @@
 line-length = 88
 
 [tool.ruff.extend-per-file-ignores]
-<<<<<<< HEAD
-"./tests/__init__.py" = ["D104"]
-=======
 "*.pyi" = [
     "A002",
     "ANN401",
@@ -108,7 +105,7 @@
     "FBT002",
     "PLR0913",
 ]
->>>>>>> 04ed152b
+"./tests/__init__.py" = ["D104"]
 
 [tool.ruff.isort]
 required-imports = ["from __future__ import annotations"]
